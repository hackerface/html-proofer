require 'addressable/uri'

module HTML
  class Proofer
    # Represents the superclass from which all checks derive.
    class Checkable
      def initialize(obj, check)
        obj.attributes.each_pair do |attribute, value|
          next if attribute == 'data-proofer-ignore' # TODO: not quite sure why this doesn't work
          instance_variable_set("@#{attribute}".to_sym, value.value)
        end

        @data_ignore_proofer = obj['data-proofer-ignore']
        @content = obj.content
        @check = check
        @checked_paths = {}
        @type = self.class.name

        if @href && @check.options[:href_swap]
          @check.options[:href_swap].each do |link, replace|
            @href = @href.gsub(link, replace)
          end
        end

        # fix up missing protocols
        @href.insert 0, 'http:' if @href =~ %r{^//}
        @src.insert 0, 'http:' if @src =~ %r{^//}
      end

      def url
        @src || @href || ''
      end

      def valid?
        !parts.nil?
      end

      def parts
        @parts ||= Addressable::URI.parse url
      rescue URI::Error
        @parts = nil
      end

      def path
<<<<<<< HEAD
        CGI.unescape parts.path if !parts.nil?
=======
        parts.path unless parts.nil?
>>>>>>> f51e166b
      end

      def hash
        parts.fragment unless parts.nil?
      end

      def scheme
        parts.scheme unless parts.nil?
      end

      # path is to an external server
      def remote?
        %w( http https ).include? scheme
      end

      def non_http_remote?
        !scheme.nil? && !remote?
      end

      def ignore?
        return true if @data_ignore_proofer

        case @type
        when 'FaviconCheck'
          return true if url.match(/^data:image/)
        when 'LinkCheck'
          return true if ignores_pattern_check(@check.href_ignores)
        when 'ImageCheck'
          return true if url.match(/^data:image/)
          return true if ignores_pattern_check(@check.alt_ignores)
        end
      end

      # path is external to the file
      def external?
        !internal?
      end

      # path is an anchor or a query
      def internal?
        url.start_with? '#', '?'
      end

      def file_path
        return if path.nil?

        if path =~ /^\// # path relative to root
          base = File.directory?(@check.src) ? @check.src : File.dirname(@check.src)
        elsif File.exist?(File.expand_path path, @check.src) # relative links, path is a file
          base = File.dirname @check.path
        elsif File.exist?(File.join(File.dirname(@check.path), path)) # relative links in nested dir, path is a file
          base = File.dirname @check.path
        else # relative link, path is a directory
          base = @check.path
        end

        file = File.join base, path

        # implicit index support
        if File.directory?(file) && !unslashed_directory?(file)
          file = File.join file, @check.options[:directory_index_file]
        end

        file
      end

      # checks if a file exists relative to the current pwd
      def exists?
        return @checked_paths[absolute_path] if @checked_paths.key? absolute_path
        @checked_paths[absolute_path] = File.exist? absolute_path
      end

      def absolute_path
        path = file_path || @check.path
        File.expand_path path, Dir.pwd
      end

      def ignores_pattern_check(links)
        links.each do |ignore|
          if ignore.is_a? String
            return true if ignore == url
          elsif ignore.is_a? Regexp
            return true if ignore =~ url
          end
        end

        false
      end

      def unslashed_directory?(file)
        File.directory?(file) && !file.end_with?(File::SEPARATOR) && !follow_location?
      end

      def follow_location?
        @check.options[:typhoeus] && @check.options[:typhoeus][:followlocation]
      end

      private

      def real_attr(attr)
        attr.to_s unless attr.nil? || attr.empty?
      end

    end
  end
end<|MERGE_RESOLUTION|>--- conflicted
+++ resolved
@@ -42,11 +42,7 @@
       end
 
       def path
-<<<<<<< HEAD
-        CGI.unescape parts.path if !parts.nil?
-=======
-        parts.path unless parts.nil?
->>>>>>> f51e166b
+        CGI.unescape parts.path unless parts.nil?
       end
 
       def hash
