require 'spec_helper'

describe 'Links test' do

  it 'fails for broken internal hash (even if the file exists)' do
    brokenHashExternalFilepath = "#{FIXTURES_DIR}/links/brokenHashExternal.html"
    proofer = make_proofer(brokenHashExternalFilepath)
    expect(proofer.failed_tests.last).to match(%r{linking to ../images/missingImageAlt.html#asdfasfdkafl, but asdfasfdkafl does not exist})
  end

  it 'fails for broken hashes on the web when asked (even if the file exists)' do
    brokenHashOnTheWeb = "#{FIXTURES_DIR}/links/brokenHashOnTheWeb.html"
    proofer = make_proofer(brokenHashOnTheWeb, { :check_external_hash => true} )
    expect(proofer.failed_tests.first).to match(/but the hash 'no' does not/)
  end

  it 'passes for broken hashes on the web when ignored (even if the file exists)' do
    brokenHashOnTheWeb = "#{FIXTURES_DIR}/links/brokenHashOnTheWeb.html"
    proofer = make_proofer(brokenHashOnTheWeb)
    expect(proofer.failed_tests).to eq []
  end

  it 'passes for GitHub hashes on the web when asked' do
    githubHash = "#{FIXTURES_DIR}/links/githubHash.html"
    proofer = make_proofer(githubHash)
    expect(proofer.failed_tests).to eq []
  end

  it 'passes for broken hashes on the web (when we look only for 4xx)' do
    options = { :only_4xx => true }
    brokenHashOnTheWeb = "#{FIXTURES_DIR}/links/brokenHashOnTheWeb.html"
    proofer = make_proofer(brokenHashOnTheWeb, options)
    expect(proofer.failed_tests).to eq []
  end

  it 'fails for broken internal hash' do
    brokenHashInternalFilepath = "#{FIXTURES_DIR}/links/brokenHashInternal.html"
    proofer = make_proofer(brokenHashInternalFilepath)
    expect(proofer.failed_tests.first).to match(/linking to internal hash #noHash that does not exist/)
  end

  it 'fails for broken external links' do
    brokenLinkExternalFilepath = "#{FIXTURES_DIR}/links/brokenLinkExternal.html"
    proofer = make_proofer(brokenLinkExternalFilepath)
    expect(proofer.failed_tests.first).to match(/failed: 0 Couldn't resolve host name/)
  end

  it 'passes for different filename without option' do
    brokenLinkExternalFilepath = "#{FIXTURES_DIR}/links/file.foo"
    proofer = make_proofer(brokenLinkExternalFilepath)
    expect(proofer.failed_tests).to eq []
  end

  it 'fails for different filenames' do
    options = { :ext => '.foo' }
    brokenLinkExternalFilepath = "#{FIXTURES_DIR}/links/file.foo"
    proofer = make_proofer(brokenLinkExternalFilepath, options)
    expect(proofer.failed_tests.first).to match(/failed: 0 Couldn't resolve host name/)
  end

  it 'fails for broken internal links' do
    brokenLinkInternalFilepath = "#{FIXTURES_DIR}/links/brokenLinkInternal.html"
    proofer = make_proofer(brokenLinkInternalFilepath)
    expect(proofer.failed_tests.first).to match(/internally linking to .\/notreal.html, which does not exist/)
  end

  it 'fails for link with no href' do
    missingLinkHrefFilepath = "#{FIXTURES_DIR}/links/missingLinkHref.html"
    proofer = make_proofer(missingLinkHrefFilepath)
    expect(proofer.failed_tests.first).to match(/anchor has no href attribute/)
  end

  it 'should follow redirects' do
    linkWithRedirectFilepath = "#{FIXTURES_DIR}/links/linkWithRedirect.html"
    proofer = make_proofer(linkWithRedirectFilepath)
    expect(proofer.failed_tests).to eq []
  end

  it 'fails on redirects if not following' do
    linkWithRedirectFilepath = "#{FIXTURES_DIR}/links/linkWithRedirect.html"
    proofer = make_proofer(linkWithRedirectFilepath, :typhoeus => { :followlocation => false })
    expect(proofer.failed_tests.first).to match(/failed: 301 No error/)
  end

  it "does not fail on redirects we're not following" do
    # this test should emit a 301--see above--but we're intentionally supressing it
    linkWithRedirectFilepath = "#{FIXTURES_DIR}/links/linkWithRedirect.html"
    proofer = make_proofer(linkWithRedirectFilepath, { :only_4xx => true, :typhoeus => { :followlocation => false } })
    expect(proofer.failed_tests).to eq []
  end

  it 'should understand https' do
    linkWithHttpsFilepath = "#{FIXTURES_DIR}/links/linkWithHttps.html"
    proofer = make_proofer(linkWithHttpsFilepath)
    expect(proofer.failed_tests).to eq []
  end

  it 'fails for broken hash links with status code numbers' do
    brokenLinkWithNumberFilepath = "#{FIXTURES_DIR}/links/brokenLinkWithNumber.html"
    proofer = make_proofer(brokenLinkWithNumberFilepath)
    expect(proofer.failed_tests.first).to match(/linking to internal hash #25-method-not-allowed that does not exist/)
  end

  it 'properly resolves implicit /index.html in link paths' do
    linkToFolder = "#{FIXTURES_DIR}/links/linkToFolder.html"
    proofer = make_proofer(linkToFolder)
    expect(proofer.failed_tests).to eq []
  end

  it 'properly checks links to root' do
    rootLink = "#{FIXTURES_DIR}/links/rootLink/rootLink.html"
    proofer = make_proofer(rootLink)
    expect(proofer.failed_tests).to eq []
  end

  it 'properly checks relative links' do
    relativeLinks = "#{FIXTURES_DIR}/links/relativeLinks.html"
    proofer = make_proofer(relativeLinks)
    expect(proofer.failed_tests).to eq []
  end

  it 'properly checks ssl links' do
    checkSSLLinks = "#{FIXTURES_DIR}/links/checkSSLLinks.html"
    proofer = make_proofer(checkSSLLinks)
    expect(proofer.failed_tests).to eq []
  end

  it 'ignores links marked as ignore data-proofer-ignore' do
    ignorableLinks = "#{FIXTURES_DIR}/links/ignorableLinks.html"
    proofer = make_proofer(ignorableLinks)
    expect(proofer.failed_tests).to eq []
  end

  it 'ignores links via href_ignore' do
    ignorableLinks = "#{FIXTURES_DIR}/links/ignorableLinksViaOptions.html"
    proofer = make_proofer(ignorableLinks, { :href_ignore => [%r{^http://}, /sdadsad/, '../whaadadt.html'] })
    expect(proofer.failed_tests).to eq []
  end

  it 'translates links via href_swap' do
    translatedLink = "#{FIXTURES_DIR}/links/linkTranslatedViaHrefSwap.html"
    proofer = make_proofer(translatedLink, { :href_swap => { %r{\A/articles/([\w-]+)} => "\\1.html" } })
    expect(proofer.failed_tests).to eq []
  end

  it 'finds a mix of broken and unbroken links' do
    multipleProblems = "#{FIXTURES_DIR}/links/multipleProblems.html"
    proofer = make_proofer(multipleProblems)
    expect(proofer.failed_tests.first).to match(/linking to internal hash #anadaasdadsadschor that does not exist/)
  end

  it 'ignores valid mailto links' do
    ignorableLinks = "#{FIXTURES_DIR}/links/mailto_link.html"
    proofer = make_proofer(ignorableLinks)
    expect(proofer.failed_tests).to eq []
  end

  it 'fails for blank mailto links' do
    blankMailToLink = "#{FIXTURES_DIR}/links/blank_mailto_link.html"
    proofer = make_proofer(blankMailToLink)
    expect(proofer.failed_tests.first).to match(/mailto: contains no email address/)
  end

  it 'ignores valid tel links' do
    ignorableLinks = "#{FIXTURES_DIR}/links/tel_link.html"
    proofer = make_proofer(ignorableLinks)
    expect(proofer.failed_tests).to eq []
  end

  it 'fails for blank tel links' do
    blankTelLink = "#{FIXTURES_DIR}/links/blank_tel_link.html"
    proofer = make_proofer(blankTelLink)
    expect(proofer.failed_tests.first).to match(/tel: contains no phone number/)
  end

  it 'ignores javascript links' do
    javascriptLink = "#{FIXTURES_DIR}/links/javascript_link.html"
    proofer = make_proofer(javascriptLink)
    expect(proofer.failed_tests).to eq []
  end

  it 'works for valid links missing the protocol' do
    missingProtocolLink = "#{FIXTURES_DIR}/links/link_missing_protocol_valid.html"
    proofer = make_proofer(missingProtocolLink)
    expect(proofer.failed_tests).to eq []
  end

  it 'fails for invalid links missing the protocol' do
    missingProtocolLink = "#{FIXTURES_DIR}/links/link_missing_protocol_invalid.html"
    proofer = make_proofer(missingProtocolLink)
    expect(proofer.failed_tests.first).to match(/Couldn't resolve host name/)
  end

  it 'works for valid href within link elements' do
    head_link = "#{FIXTURES_DIR}/links/head_link_href.html"
    proofer = make_proofer(head_link)
    expect(proofer.failed_tests).to eq []
  end

  it 'fails for empty href within link elements' do
    head_link = "#{FIXTURES_DIR}/links/head_link_href_empty.html"
    proofer = make_proofer(head_link)
    expect(proofer.failed_tests.first).to match(/anchor has no href attribute/)
  end

  it 'fails for absent href within link elements' do
    head_link = "#{FIXTURES_DIR}/links/head_link_href_absent.html"
    proofer = make_proofer(head_link)
    expect(proofer.failed_tests.first).to match(/anchor has no href attribute/)
  end

  it 'fails for internal linking to a directory without trailing slash' do
    options = { :typhoeus => { :followlocation => false } }
    internal = "#{FIXTURES_DIR}/links/link_directory_without_slash.html"
    proofer = make_proofer(internal, options)
    expect(proofer.failed_tests.first).to match(/without trailing slash/)
  end

  it 'ignores external links when asked' do
    options = { :disable_external => true }
    external = "#{FIXTURES_DIR}/links/brokenLinkExternal.html"
    proofer = make_proofer(external, options)
    expect(proofer.failed_tests).to eq []
  end

  it 'works for array of links' do
    proofer = make_proofer(['www.github.com', 'foofoofoo.biz'])
    expect(proofer.failed_tests.first).to match(/failed: 0 Couldn't resolve host name/)
  end

  it 'works for broken anchors within pre' do
    anchor_pre = "#{FIXTURES_DIR}/links/anchors_in_pre.html"
    proofer = make_proofer(anchor_pre)
    expect(proofer.failed_tests).to eq []
  end

  it 'works for broken link within pre' do
    link_pre = "#{FIXTURES_DIR}/links/links_in_pre.html"
    proofer = make_proofer(link_pre)
    expect(proofer.failed_tests).to eq []
  end

  it 'works for pipes in the URL' do
    escape_pipes = "#{FIXTURES_DIR}/links/escape_pipes.html"
    proofer = make_proofer(escape_pipes)
    expect(proofer.failed_tests).to eq []
  end

  it 'fails for broken hash with query' do
    broken_hash = "#{FIXTURES_DIR}/links/broken_hash_with_query.html"
    proofer = make_proofer(broken_hash)
    expect(proofer.failed_tests.first).to match(/linking to internal hash #example that does not exist/)
  end

  it 'works for directory index file' do
    options = { :directory_index_file => "index.php" }
    link_pointing_to_directory = "#{FIXTURES_DIR}/links/link_pointing_to_directory.html"
    proofer = make_proofer(link_pointing_to_directory, options)
    expect(proofer.failed_tests).to eq []
  end

  it "fails if directory index file doesn't exist" do
    options = { :directory_index_file => "README.md" }
    link_pointing_to_directory = "#{FIXTURES_DIR}/links/link_pointing_to_directory.html"
    proofer = make_proofer(link_pointing_to_directory, options)
    expect(proofer.failed_tests.first).to match "internally linking to folder-php/, which does not exist"
  end

  it 'ensures Typhoeus options are passed' do
    options = { :typhoeus => { :ssl_verifypeer => false } }
    typhoeus_options_link = "#{FIXTURES_DIR}/links/ensure_typhoeus_options.html"
    proofer = make_proofer(typhoeus_options_link, options)
    expect(proofer.failed_tests).to eq []
  end

  it 'works if subdirectory ends with .html' do
    with_subdirectory_html = "#{FIXTURES_DIR}/links/_site"
    proofer = make_proofer(with_subdirectory_html)
    expect(proofer.failed_tests).to eq []
  end

  it 'works for hash referring to itself' do
    hashReferringToSelf = "#{FIXTURES_DIR}/links/hashReferringToSelf.html"
    proofer = make_proofer(hashReferringToSelf)
    expect(proofer.failed_tests).to eq []
  end

  it 'ignores placeholder with name' do
    placeholder_with_name = "#{FIXTURES_DIR}/links/placeholder_with_name.html"
    proofer = make_proofer(placeholder_with_name)
    expect(proofer.failed_tests).to eq []
  end

  it 'ignores placeholder with id' do
    placeholder_with_id = "#{FIXTURES_DIR}/links/placeholder_with_id.html"
    proofer = make_proofer(placeholder_with_id)
    expect(proofer.failed_tests).to eq []
  end

  it 'fails for placeholder with empty id' do
    empty_id = "#{FIXTURES_DIR}/links/placeholder_with_empty_id.html"
    proofer = make_proofer(empty_id)
    expect(proofer.failed_tests.first).to match(/anchor has no href attribute/)
  end

  it 'ignores non-http(s) protocols' do
    other_protocols = "#{FIXTURES_DIR}/links/other_protocols.html"
    proofer = make_proofer(other_protocols)
    expect(proofer.failed_tests).to eq []
  end

  it 'passes non-standard characters' do
    fixture = "#{FIXTURES_DIR}/links/non_standard_characters.html"
    proofer = make_proofer(fixture)
    expect(proofer.failed_tests).to eq []
  end

  it 'does not dupe errors' do
    fixture = "#{FIXTURES_DIR}/links/nodupe.html"
    proofer = make_proofer(fixture)
    expect(proofer.failed_tests.length).to eq 1
  end

  it 'passes for broken *nix links' do
    fixture = "#{FIXTURES_DIR}/links/brokenUnixLinks.html"
    proofer = make_proofer(fixture)
    expect(proofer.failed_tests).to eq []
  end

<<<<<<< HEAD
  it "passes for urlencoded href" do
    fixture = "#{FIXTURES_DIR}/links/urlencoded-href.html"
=======
  it 'passes for external UTF-8 links' do
    fixture = "#{FIXTURES_DIR}/links/utf8Link.html"
>>>>>>> f51e166b
    proofer = make_proofer(fixture)
    expect(proofer.failed_tests).to eq []
  end
end<|MERGE_RESOLUTION|>--- conflicted
+++ resolved
@@ -327,13 +327,14 @@
     expect(proofer.failed_tests).to eq []
   end
 
-<<<<<<< HEAD
+  it 'passes for external UTF-8 links' do
+    fixture = "#{FIXTURES_DIR}/links/utf8Link.html"
+    proofer = make_proofer(fixture)
+    expect(proofer.failed_tests).to eq []
+  end
+
   it "passes for urlencoded href" do
     fixture = "#{FIXTURES_DIR}/links/urlencoded-href.html"
-=======
-  it 'passes for external UTF-8 links' do
-    fixture = "#{FIXTURES_DIR}/links/utf8Link.html"
->>>>>>> f51e166b
     proofer = make_proofer(fixture)
     expect(proofer.failed_tests).to eq []
   end
