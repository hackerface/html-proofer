require "spec_helper"

describe "Links test" do

  it "fails for broken external hash (even if the file exists)" do
    brokenHashExternalFilepath = "#{FIXTURES_DIR}/links/brokenHashExternal.html"
    output = capture_stderr { HTML::Proofer.new(brokenHashExternalFilepath).run }
    output.should match /linking to ..\/images\/missingImageAlt.html#asdfasfdkafl, but asdfasfdkafl does not exist/
  end

  it "fails for broken internal hash" do
    brokenHashInternalFilepath = "#{FIXTURES_DIR}/links/brokenHashInternal.html"
    output = capture_stderr { HTML::Proofer.new(brokenHashInternalFilepath).run }
    output.should match /linking to internal hash #noHash that does not exist/
  end

  it "fails for broken external links" do
    brokenLinkExternalFilepath = "#{FIXTURES_DIR}/links/brokenLinkExternal.html"
    output = capture_stderr { HTML::Proofer.new(brokenLinkExternalFilepath).run }
    output.should match /External link http:\/\/www.asdo3IRJ395295jsingrkrg4.com\/? failed: 0 Couldn't resolve host name/
  end

  it "fails for broken internal links" do
    brokenLinkInternalFilepath = "#{FIXTURES_DIR}/links/brokenLinkInternal.html"
    output = capture_stderr { HTML::Proofer.new(brokenLinkInternalFilepath).run }
    output.should match /internally linking to .\/notreal.html, which does not exist/
  end

  it "fails for link with no href" do
    missingLinkHrefFilepath = "#{FIXTURES_DIR}/links/missingLinkHref.html"
    output = capture_stderr { HTML::Proofer.new(missingLinkHrefFilepath).run }
    output.should match /anchor has no href attribute/
  end

  it "should follow redirects" do
    linkWithRedirectFilepath = "#{FIXTURES_DIR}/links/linkWithRedirect.html"
    output = capture_stderr { HTML::Proofer.new(linkWithRedirectFilepath).run }
    output.should == ""
  end

  it "fails on redirects if not following" do
    options = { :followlocation => false }
    linkWithRedirectFilepath = "#{FIXTURES_DIR}/links/linkWithRedirect.html"
    output = capture_stderr { HTML::Proofer.new(linkWithRedirectFilepath, options).run }
    output.should match /External link https:\/\/help.github.com\/changing-author-info\/ failed: 301 No error/
  end

  it "does not fail on redirects we're not following" do
    # this test should emit a 301--see above--but we're intentionally supressing it
    options = { :only_4xx => true, :followlocation => false }
    linkWithRedirectFilepath = "#{FIXTURES_DIR}/links/linkWithRedirect.html"
    output = capture_stderr { HTML::Proofer.new(linkWithRedirectFilepath, options).run }
    output.should == ""
  end

  it "should understand https" do
    linkWithHttpsFilepath = "#{FIXTURES_DIR}/links/linkWithHttps.html"
    output = capture_stderr { HTML::Proofer.new(linkWithHttpsFilepath).run }
    output.should == ""
  end

  it "fails for broken hash links with status code numbers" do
    brokenLinkWithNumberFilepath = "#{FIXTURES_DIR}/links/brokenLinkWithNumber.html"
    output = capture_stderr { HTML::Proofer.new(brokenLinkWithNumberFilepath).run }
    output.should match /linking to internal hash #25-method-not-allowed that does not exist/
  end

  it 'properly resolves implicit /index.html in link paths' do
    linkToFolder = "#{FIXTURES_DIR}/links/linkToFolder.html"
    output = capture_stderr { HTML::Proofer.new(linkToFolder).run }
    output.should == ""
  end

  it 'properly checks links to root' do
    rootLink = "#{FIXTURES_DIR}/links/rootLink/rootLink.html"
    output = capture_stderr { HTML::Proofer.new(rootLink).run }
    output.should == ""
  end

  it 'properly checks relative links' do
    relativeLinks = "#{FIXTURES_DIR}/links/relativeLinks.html"
    output = capture_stderr { HTML::Proofer.new(relativeLinks).run }
    output.should == ""
  end

  it 'properly checks ssl links' do
    checkSSLLinks = "#{FIXTURES_DIR}/links/checkSSLLinks.html"
    output = capture_stderr { HTML::Proofer.new(checkSSLLinks).run }
    output.should == ""
  end

  it 'ignores links marked as ignore data-proofer-ignore' do
    ignorableLinks = "#{FIXTURES_DIR}/links/ignorableLinks.html"
    output = capture_stderr { HTML::Proofer.new(ignorableLinks).run }
    output.should == ""
  end

  it 'ignores links via href_ignore' do
    ignorableLinks = "#{FIXTURES_DIR}/links/ignorableLinksViaOptions.html"
    output = capture_stderr { HTML::Proofer.new(ignorableLinks, {:href_ignore => [/^http:\/\//, /sdadsad/, "../whaadadt.html"]}).run }
    output.should == ""
  end

  it 'translates links via href_swap' do
    translatedLink = "#{FIXTURES_DIR}/links/linkTranslatedViaHrefSwap.html"
    output = capture_stderr { HTML::Proofer.new(translatedLink, {:href_swap => { /\A\/articles\/([\w-]+)/ => "\\1.html" }}).run }
    output.should == ""
  end

  it 'finds a mix of broken and unbroken links' do
    multipleProblems = "#{FIXTURES_DIR}/links/multipleProblems.html"
    output = capture_stderr { HTML::Proofer.new(multipleProblems).run }
    output.should match /linking to internal hash #anadaasdadsadschor that does not exist/
  end

  it 'ignores valid mailto links' do
    ignorableLinks = "#{FIXTURES_DIR}/links/mailto_link.html"
    output = capture_stderr { HTML::Proofer.new(ignorableLinks).run }
    output.should == ""
  end

  it "fails for blank mailto links" do
    blankMailToLink = "#{FIXTURES_DIR}/links/blank_mailto_link.html"
    output = capture_stderr { HTML::Proofer.new(blankMailToLink).run }
    output.should match /mailto: is an invalid URL/
  end

  it 'ignores valid tel links' do
    ignorableLinks = "#{FIXTURES_DIR}/links/tel_link.html"
    output = capture_stderr { HTML::Proofer.new(ignorableLinks).run }
    output.should == ""
  end

  it "fails for blank tel links" do
    blankTelLink = "#{FIXTURES_DIR}/links/blank_tel_link.html"
    output = capture_stderr { HTML::Proofer.new(blankTelLink).run }
    output.should match /tel: is an invalid URL/
  end

  it 'ignores javascript links' do
    javascriptLink = "#{FIXTURES_DIR}/links/javascript_link.html"
    output = capture_stderr { HTML::Proofer.new(javascriptLink).run }
    output.should == ""
  end

  it "works for valid links missing the protocol" do
    missingProtocolLink = "#{FIXTURES_DIR}/links/link_missing_protocol_valid.html"
    output = capture_stderr { HTML::Proofer.new(missingProtocolLink).run }
    output.should == ""
  end

  it "fails for invalid links missing the protocol" do
    missingProtocolLink = "#{FIXTURES_DIR}/links/link_missing_protocol_invalid.html"
    output = capture_stderr { HTML::Proofer.new(missingProtocolLink).run }
    output.should match /Couldn't resolve host name/
  end

  it "works for valid href within link elements" do
    head_link = "#{FIXTURES_DIR}/links/head_link_href.html"
    output = capture_stderr { HTML::Proofer.new(head_link).run }
    output.should == ""
  end

  it "fails for empty href within link elements" do
    head_link = "#{FIXTURES_DIR}/links/head_link_href_empty.html"
    output = capture_stderr { HTML::Proofer.new(head_link).run }
    output.should match /anchor has no href attribute/
  end

  it "fails for absent href within link elements" do
    head_link = "#{FIXTURES_DIR}/links/head_link_href_absent.html"
    output = capture_stderr { HTML::Proofer.new(head_link).run }
    output.should match /anchor has no href attribute/
  end

  it "fails for internal linking to a directory without trailing slash" do
    options = { :followlocation => false }
    internal = "#{FIXTURES_DIR}/links/link_directory_without_slash.html"
    output = capture_stderr { HTML::Proofer.new(internal, options).run }
    output.should match /without trailing slash/
  end

  it "works for array of links" do
    output = capture_stderr { HTML::Proofer.new(["www.github.com", "foofoofoo.biz"]).run }
    output.should match /foofoofoo.biz\/? failed: 0 Couldn't resolve host name/
  end

  it "works for broken anchors within pre" do
    anchor_pre = "#{FIXTURES_DIR}/links/anchors_in_pre.html"
    output = capture_stderr { HTML::Proofer.new(anchor_pre).run }
    output.should == ""
  end

  it "works for broken link within pre" do
    link_pre = "#{FIXTURES_DIR}/links/links_in_pre.html"
    output = capture_stderr { HTML::Proofer.new(link_pre).run }
    output.should == ""
  end

  it "works for pipes in the URL" do
    escape_pipes = "#{FIXTURES_DIR}/links/escape_pipes.html"
    output = capture_stderr { HTML::Proofer.new(escape_pipes).run }
    output.should == ""
  end

  it "fails for broken hash with query" do
    broken_hash = "#{FIXTURES_DIR}/links/broken_hash_with_query.html"
    output = capture_stderr { HTML::Proofer.new(broken_hash).run }
    output.should match /linking to internal hash #example that does not exist/
  end

  it "works for directory index file" do
    options = { :directory_index => "index.php" }
    link_pointing_to_directory = "#{FIXTURES_DIR}/links/link_pointing_to_directory.html"
    output = capture_stderr { HTML::Proofer.new(link_pointing_to_directory, options).run }
    output.should == ""
  end

  it "ensures Typhoeus options are passed" do
    options = { ssl_verifypeer: false }
    typhoeus_options_link = "#{FIXTURES_DIR}/links/ensure_typhoeus_options.html"
    output = capture_stderr { HTML::Proofer.new(typhoeus_options_link, options).run }
    output.should == ""
  end

<<<<<<< HEAD
  it "works for hash referring to itself" do
    hashReferringToSelf = "#{FIXTURES_DIR}/links/hashReferringToSelf.html"
    output = capture_stderr { HTML::Proofer.new(hashReferringToSelf).run }
=======
  it "works if subdirectory ends with .html" do
    with_subdirectory_html = "#{FIXTURES_DIR}/links/_site"
    output = capture_stderr { HTML::Proofer.new(with_subdirectory_html).run }
>>>>>>> 16d52b08
    output.should == ""
  end
end<|MERGE_RESOLUTION|>--- conflicted
+++ resolved
@@ -223,15 +223,15 @@
     output.should == ""
   end
 
-<<<<<<< HEAD
+  it "works if subdirectory ends with .html" do
+    with_subdirectory_html = "#{FIXTURES_DIR}/links/_site"
+    output = capture_stderr { HTML::Proofer.new(with_subdirectory_html).run }
+    output.should == ""
+  end
+
   it "works for hash referring to itself" do
     hashReferringToSelf = "#{FIXTURES_DIR}/links/hashReferringToSelf.html"
     output = capture_stderr { HTML::Proofer.new(hashReferringToSelf).run }
-=======
-  it "works if subdirectory ends with .html" do
-    with_subdirectory_html = "#{FIXTURES_DIR}/links/_site"
-    output = capture_stderr { HTML::Proofer.new(with_subdirectory_html).run }
->>>>>>> 16d52b08
     output.should == ""
   end
 end