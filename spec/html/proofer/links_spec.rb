require "spec_helper"

describe "Links test" do

  it "fails for broken external hash (even if the file exists)" do
    brokenHashExternalFilepath = "#{FIXTURES_DIR}/links/brokenHashExternal.html"
    proofer = make_proofer(brokenHashExternalFilepath)
    proofer.failed_tests.last.should match /linking to ..\/images\/missingImageAlt.html#asdfasfdkafl, but asdfasfdkafl does not exist/
  end

  it "fails for broken internal hash" do
    brokenHashInternalFilepath = "#{FIXTURES_DIR}/links/brokenHashInternal.html"
    proofer = make_proofer(brokenHashInternalFilepath)
    proofer.failed_tests.first.should match /linking to internal hash #noHash that does not exist/
  end

  it "fails for broken external links" do
    brokenLinkExternalFilepath = "#{FIXTURES_DIR}/links/brokenLinkExternal.html"
    proofer = make_proofer(brokenLinkExternalFilepath)
    proofer.failed_tests.first.should match /External link http:\/\/www.asdo3IRJ395295jsingrkrg4.com\/? failed: 0 Couldn't resolve host name/
  end

  it "fails for broken internal links" do
    brokenLinkInternalFilepath = "#{FIXTURES_DIR}/links/brokenLinkInternal.html"
    proofer = make_proofer(brokenLinkInternalFilepath)
    proofer.failed_tests.first.should match /internally linking to .\/notreal.html, which does not exist/
  end

  it "fails for link with no href" do
    missingLinkHrefFilepath = "#{FIXTURES_DIR}/links/missingLinkHref.html"
    proofer = make_proofer(missingLinkHrefFilepath)
    proofer.failed_tests.first.should match /anchor has no href attribute/
  end

  it "should follow redirects" do
    linkWithRedirectFilepath = "#{FIXTURES_DIR}/links/linkWithRedirect.html"
    proofer = make_proofer(linkWithRedirectFilepath)
    proofer.failed_tests.should == []
  end

  it "fails on redirects if not following" do
    linkWithRedirectFilepath = "#{FIXTURES_DIR}/links/linkWithRedirect.html"
<<<<<<< HEAD
    proofer = make_proofer(linkWithRedirectFilepath, { :followlocation => false })
    proofer.failed_tests.last.should match /External link https:\/\/help.github.com\/changing-author-info\/ failed: 301 No error/
=======
    output = capture_stderr { HTML::Proofer.new(linkWithRedirectFilepath, options).run }
    output.should match /failed: 301 No error/
>>>>>>> 077ec936
  end

  it "does not fail on redirects we're not following" do
    # this test should emit a 301--see above--but we're intentionally supressing it
    linkWithRedirectFilepath = "#{FIXTURES_DIR}/links/linkWithRedirect.html"
    proofer = make_proofer(linkWithRedirectFilepath, { :only_4xx => true, :followlocation => false })
    proofer.failed_tests.should == []
  end

  it "should understand https" do
    linkWithHttpsFilepath = "#{FIXTURES_DIR}/links/linkWithHttps.html"
    proofer = make_proofer(linkWithHttpsFilepath)
    proofer.failed_tests.should == []
  end

  it "fails for broken hash links with status code numbers" do
    brokenLinkWithNumberFilepath = "#{FIXTURES_DIR}/links/brokenLinkWithNumber.html"
    proofer = make_proofer(brokenLinkWithNumberFilepath)
    proofer.failed_tests.first.should match /linking to internal hash #25-method-not-allowed that does not exist/
  end

  it 'properly resolves implicit /index.html in link paths' do
    linkToFolder = "#{FIXTURES_DIR}/links/linkToFolder.html"
    proofer = make_proofer(linkToFolder)
    proofer.failed_tests.should == []
  end

  it 'properly checks links to root' do
    rootLink = "#{FIXTURES_DIR}/links/rootLink/rootLink.html"
    proofer = make_proofer(rootLink)
    proofer.failed_tests.should == []
  end

  it 'properly checks relative links' do
    relativeLinks = "#{FIXTURES_DIR}/links/relativeLinks.html"
    proofer = make_proofer(relativeLinks)
    proofer.failed_tests.should == []
  end

  it 'properly checks ssl links' do
    checkSSLLinks = "#{FIXTURES_DIR}/links/checkSSLLinks.html"
    proofer = make_proofer(checkSSLLinks)
    proofer.failed_tests.should == []
  end

  it 'ignores links marked as ignore data-proofer-ignore' do
    ignorableLinks = "#{FIXTURES_DIR}/links/ignorableLinks.html"
    proofer = make_proofer(ignorableLinks)
    proofer.failed_tests.should == []
  end

  it 'ignores links via href_ignore' do
    ignorableLinks = "#{FIXTURES_DIR}/links/ignorableLinksViaOptions.html"
    proofer = make_proofer(ignorableLinks, {:href_ignore => [/^http:\/\//, /sdadsad/, "../whaadadt.html"]})
    proofer.failed_tests.should == []
  end

  it 'translates links via href_swap' do
    translatedLink = "#{FIXTURES_DIR}/links/linkTranslatedViaHrefSwap.html"
    proofer = make_proofer(translatedLink, {:href_swap => { /\A\/articles\/([\w-]+)/ => "\\1.html" }})
    proofer.failed_tests.should == []
  end

  it 'finds a mix of broken and unbroken links' do
    multipleProblems = "#{FIXTURES_DIR}/links/multipleProblems.html"
    proofer = make_proofer(multipleProblems)
    proofer.failed_tests.first.should match /linking to internal hash #anadaasdadsadschor that does not exist/
  end

  it 'ignores valid mailto links' do
    ignorableLinks = "#{FIXTURES_DIR}/links/mailto_link.html"
    proofer = make_proofer(ignorableLinks)
    proofer.failed_tests.should == []
  end

  it "fails for blank mailto links" do
    blankMailToLink = "#{FIXTURES_DIR}/links/blank_mailto_link.html"
<<<<<<< HEAD
    proofer = make_proofer(blankMailToLink)
    proofer.failed_tests.first.should match /mailto: is an invalid URL/
=======
    output = capture_stderr { HTML::Proofer.new(blankMailToLink).run }
    output.should match /mailto: contains no email address/
>>>>>>> 077ec936
  end

  it 'ignores valid tel links' do
    ignorableLinks = "#{FIXTURES_DIR}/links/tel_link.html"
    proofer = make_proofer(ignorableLinks)
    proofer.failed_tests.should == []
  end

  it "fails for blank tel links" do
    blankTelLink = "#{FIXTURES_DIR}/links/blank_tel_link.html"
<<<<<<< HEAD
    proofer = make_proofer(blankTelLink)
    proofer.failed_tests.first.should match /tel: is an invalid URL/
=======
    output = capture_stderr { HTML::Proofer.new(blankTelLink).run }
    output.should match /tel: contains no phone number/
>>>>>>> 077ec936
  end

  it 'ignores javascript links' do
    javascriptLink = "#{FIXTURES_DIR}/links/javascript_link.html"
    proofer = make_proofer(javascriptLink)
    proofer.failed_tests.should == []
  end

  it "works for valid links missing the protocol" do
    missingProtocolLink = "#{FIXTURES_DIR}/links/link_missing_protocol_valid.html"
    proofer = make_proofer(missingProtocolLink)
    proofer.failed_tests.should == []
  end

  it "fails for invalid links missing the protocol" do
    missingProtocolLink = "#{FIXTURES_DIR}/links/link_missing_protocol_invalid.html"
    proofer = make_proofer(missingProtocolLink)
    proofer.failed_tests.first.should match /Couldn't resolve host name/
  end

  it "works for valid href within link elements" do
    head_link = "#{FIXTURES_DIR}/links/head_link_href.html"
    proofer = make_proofer(head_link)
    proofer.failed_tests.should == []
  end

  it "fails for empty href within link elements" do
    head_link = "#{FIXTURES_DIR}/links/head_link_href_empty.html"
    proofer = make_proofer(head_link)
    proofer.failed_tests.first.should match /anchor has no href attribute/
  end

  it "fails for absent href within link elements" do
    head_link = "#{FIXTURES_DIR}/links/head_link_href_absent.html"
    proofer = make_proofer(head_link)
    proofer.failed_tests.first.should match /anchor has no href attribute/
  end

  it "fails for internal linking to a directory without trailing slash" do
    options = { :followlocation => false }
    internal = "#{FIXTURES_DIR}/links/link_directory_without_slash.html"
    proofer = make_proofer(internal, options)
    proofer.failed_tests.first.should match /without trailing slash/
  end

  it "works for array of links" do
    proofer = make_proofer(["www.github.com", "foofoofoo.biz"])
    proofer.failed_tests.first.should match /foofoofoo.biz\/? failed: 0 Couldn't resolve host name/
  end

  it "works for broken anchors within pre" do
    anchor_pre = "#{FIXTURES_DIR}/links/anchors_in_pre.html"
    proofer = make_proofer(anchor_pre)
    proofer.failed_tests.should == []
  end

  it "works for broken link within pre" do
    link_pre = "#{FIXTURES_DIR}/links/links_in_pre.html"
    proofer = make_proofer(link_pre)
    proofer.failed_tests.should == []
  end

  it "works for pipes in the URL" do
    escape_pipes = "#{FIXTURES_DIR}/links/escape_pipes.html"
    proofer = make_proofer(escape_pipes)
    proofer.failed_tests.should == []
  end

  it "fails for broken hash with query" do
    broken_hash = "#{FIXTURES_DIR}/links/broken_hash_with_query.html"
    proofer = make_proofer(broken_hash)
    proofer.failed_tests.first.should match /linking to internal hash #example that does not exist/
  end

  it "works for directory index file" do
    options = { :directory_index_file => "index.php" }
    link_pointing_to_directory = "#{FIXTURES_DIR}/links/link_pointing_to_directory.html"
    proofer = make_proofer(link_pointing_to_directory, options)
    proofer.failed_tests.should == []
  end

  it "fails if directory index file doesn't exist" do
    options = { :directory_index_file => "README.md" }
    link_pointing_to_directory = "#{FIXTURES_DIR}/links/link_pointing_to_directory.html"
    proofer = make_proofer(link_pointing_to_directory, options)
    proofer.failed_tests.first.should match "internally linking to folder-php/, which does not exist"
  end

  it "ensures Typhoeus options are passed" do
    options = { ssl_verifypeer: false }
    typhoeus_options_link = "#{FIXTURES_DIR}/links/ensure_typhoeus_options.html"
    proofer = make_proofer(typhoeus_options_link, options)
    proofer.failed_tests.should == []
  end

  it "works if subdirectory ends with .html" do
    with_subdirectory_html = "#{FIXTURES_DIR}/links/_site"
    proofer = make_proofer(with_subdirectory_html)
    proofer.failed_tests.should == []
  end

  it "works for hash referring to itself" do
    hashReferringToSelf = "#{FIXTURES_DIR}/links/hashReferringToSelf.html"
    proofer = make_proofer(hashReferringToSelf)
    proofer.failed_tests.should == []
  end

  it "ignores placeholder with name" do
    placeholder_with_name = "#{FIXTURES_DIR}/links/placeholder_with_name.html"
    proofer = make_proofer(placeholder_with_name)
    proofer.failed_tests.should == []
  end

  it "ignores placeholder with id" do
    placeholder_with_id = "#{FIXTURES_DIR}/links/placeholder_with_id.html"
    proofer = make_proofer(placeholder_with_id)
    proofer.failed_tests.should == []
  end

  it "fails for placeholder with empty id" do
    empty_id = "#{FIXTURES_DIR}/links/placeholder_with_empty_id.html"
    proofer = make_proofer(empty_id)
    proofer.failed_tests.first.should match /anchor has no href attribute/
  end

  it "ignores non-http(s) protocols" do
    other_protocols = "#{FIXTURES_DIR}/links/other_protocols.html"
    output = capture_stderr { HTML::Proofer.new(other_protocols).run }
    output.should == ""
  end

  it "passes non-standard characters" do
    fixture = "#{FIXTURES_DIR}/links/non_standard_characters.html"
    output = capture_stderr { HTML::Proofer.new(fixture).run }
    output.should == ""
  end
end<|MERGE_RESOLUTION|>--- conflicted
+++ resolved
@@ -40,13 +40,8 @@
 
   it "fails on redirects if not following" do
     linkWithRedirectFilepath = "#{FIXTURES_DIR}/links/linkWithRedirect.html"
-<<<<<<< HEAD
     proofer = make_proofer(linkWithRedirectFilepath, { :followlocation => false })
-    proofer.failed_tests.last.should match /External link https:\/\/help.github.com\/changing-author-info\/ failed: 301 No error/
-=======
-    output = capture_stderr { HTML::Proofer.new(linkWithRedirectFilepath, options).run }
-    output.should match /failed: 301 No error/
->>>>>>> 077ec936
+    proofer.failed_tests.first.should match /failed: 301 No error/
   end
 
   it "does not fail on redirects we're not following" do
@@ -124,13 +119,8 @@
 
   it "fails for blank mailto links" do
     blankMailToLink = "#{FIXTURES_DIR}/links/blank_mailto_link.html"
-<<<<<<< HEAD
     proofer = make_proofer(blankMailToLink)
-    proofer.failed_tests.first.should match /mailto: is an invalid URL/
-=======
-    output = capture_stderr { HTML::Proofer.new(blankMailToLink).run }
-    output.should match /mailto: contains no email address/
->>>>>>> 077ec936
+    proofer.failed_tests.first.should match /mailto: contains no email address/
   end
 
   it 'ignores valid tel links' do
@@ -141,13 +131,8 @@
 
   it "fails for blank tel links" do
     blankTelLink = "#{FIXTURES_DIR}/links/blank_tel_link.html"
-<<<<<<< HEAD
     proofer = make_proofer(blankTelLink)
-    proofer.failed_tests.first.should match /tel: is an invalid URL/
-=======
-    output = capture_stderr { HTML::Proofer.new(blankTelLink).run }
-    output.should match /tel: contains no phone number/
->>>>>>> 077ec936
+    proofer.failed_tests.first.should match /tel: contains no phone number/
   end
 
   it 'ignores javascript links' do
@@ -275,13 +260,13 @@
 
   it "ignores non-http(s) protocols" do
     other_protocols = "#{FIXTURES_DIR}/links/other_protocols.html"
-    output = capture_stderr { HTML::Proofer.new(other_protocols).run }
-    output.should == ""
+    proofer = make_proofer(other_protocols)
+    proofer.failed_tests.should == []
   end
 
   it "passes non-standard characters" do
     fixture = "#{FIXTURES_DIR}/links/non_standard_characters.html"
-    output = capture_stderr { HTML::Proofer.new(fixture).run }
-    output.should == ""
+    proofer = make_proofer(fixture)
+    proofer.failed_tests.should == []
   end
 end